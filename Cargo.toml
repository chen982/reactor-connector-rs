--- conflicted
+++ resolved
@@ -6,10 +6,7 @@
 	"sendgrid", "sendgrid/wasm",
 	"twitter",
 	"gmail",
-<<<<<<< HEAD
 	"notion",
-=======
 	"gitlab",
 	"discord"
->>>>>>> 7e401b2f
 ]